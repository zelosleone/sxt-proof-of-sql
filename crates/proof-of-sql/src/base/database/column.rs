use super::{owned_column::OwnedNullableColumn, LiteralValue, TableRef};
use crate::base::{
    database::{owned_column::OwnedColumn, table::TableError},
    math::decimal::Precision,
    posql_time::{PoSQLTimeUnit, PoSQLTimeZone},
    scalar::{Scalar, ScalarExt},
    slice_ops::slice_cast_with,
};
use alloc::vec::Vec;
use bumpalo::Bump;
use core::{
    fmt,
    fmt::{Display, Formatter},
    mem::size_of,
};
use serde::{Deserialize, Serialize};
use sqlparser::ast::Ident;

/// Represents a read-only view of a column in an in-memory,
/// column-oriented database.
///
/// Note: The types here should correspond to native SQL database types.
/// See `<https://ignite.apache.org/docs/latest/sql-reference/data-types>` for
/// a description of the native types used by Apache Ignite.
#[derive(Debug, Eq, PartialEq, Clone, Copy)]
#[non_exhaustive]
pub enum Column<'a, S: Scalar> {
    /// Boolean columns
    Boolean(&'a [bool]),
    /// u8 columns
    Uint8(&'a [u8]),
    /// i8 columns
    TinyInt(&'a [i8]),
    /// i16 columns
    SmallInt(&'a [i16]),
    /// i32 columns
    Int(&'a [i32]),
    /// i64 columns
    BigInt(&'a [i64]),
    /// i128 columns
    Int128(&'a [i128]),
    /// Decimal columns with a max width of 252 bits
    ///  - the backing store maps to the type `S`
    Decimal75(Precision, i8, &'a [S]),
    /// Scalar columns
    Scalar(&'a [S]),
    /// String columns
    ///  - the first element maps to the str values.
    ///  - the second element maps to the str hashes (see [`crate::base::scalar::Scalar`]).
    VarChar((&'a [&'a str], &'a [S])),
    /// Timestamp columns with timezone
    /// - the first element maps to the stored `TimeUnit`
    /// - the second element maps to a timezone
    /// - the third element maps to columns of timeunits since unix epoch
    TimestampTZ(PoSQLTimeUnit, PoSQLTimeZone, &'a [i64]),
    /// Variable length binary columns
    VarBinary((&'a [&'a [u8]], &'a [S])),
}

/// Represents a nullable column that contains a values Column,
/// and an optional boolean presence slice.
///
/// When `presence` is `None`, the column is not nullable (all values are present).
/// When `presence` contains a boolean slice, its length must match the length of the values column,
/// and a `true` value indicates the presence of a value at the corresponding index,
/// while a `false` value indicates NULL.
///
/// This implementation follows the `PostgreSQL` approach to NULL values by using
/// a separate boolean array to track presence.
#[derive(Debug, Eq, PartialEq, Clone, Copy)]
pub struct NullableColumn<'a, S: Scalar> {
    /// The actual values in the column
    pub values: Column<'a, S>,
    /// Optional presence slice. `true` means value is present, `false` means NULL
    /// If `None`, all values are present (non-NULL)
    pub presence: Option<&'a [bool]>,
}

impl<'a, S: Scalar> NullableColumn<'a, S> {
    /// Creates a new `NullableColumn` without any NULL values
    /// (all values are present)
    #[must_use]
    pub fn new(values: Column<'a, S>) -> Self {
        Self {
            values,
            presence: None,
        }
    }

    /// Creates a new `NullableColumn` with the given values and presence slice
    ///
    /// Returns an error if the presence slice is `Some` and its length does not match the values length
    pub fn with_presence(
        values: Column<'a, S>,
        presence: Option<&'a [bool]>,
    ) -> Result<Self, TableError> {
        if let Some(presence_slice) = presence {
            // Use a more efficient length comparison that avoids potential performance issues with very large datasets
            // This check is O(1) regardless of the size of the slices
            let values_len = values.len();
            let presence_len = presence_slice.len();

            if values_len != presence_len {
                return Err(TableError::PresenceLengthMismatch);
            }
        }
        Ok(Self { values, presence })
    }

    /// Returns the length of the column
    #[must_use]
    pub fn len(&self) -> usize {
        self.values.len()
    }

    /// Returns `true` if the column has no elements
    #[must_use]
    pub fn is_empty(&self) -> bool {
        self.values.is_empty()
    }

    /// Returns `true` if the column is nullable
    #[must_use]
    pub fn is_nullable(&self) -> bool {
        self.presence.is_some()
    }

    /// Returns the column type
    #[must_use]
    pub fn column_type(&self) -> ColumnType {
        self.values.column_type()
    }

    /// Checks if the value at the given index is NULL
    ///
    /// # Panics
    ///
    /// Panics if the index is out of bounds
    #[must_use]
    pub fn is_null(&self, index: usize) -> bool {
        // Perform a single length check to avoid multiple bounds checks in large datasets
        let column_len = self.len();
        assert!(index < column_len, "Index out of bounds");

        // Use a direct access pattern that's more efficient for large datasets
        match self.presence {
            Some(presence) => !presence[index],
            None => false, // When presence is None, no values are NULL
        }
    }

    /// Returns the scalar at the given index, or None if the value is NULL
    ///
    /// # Panics
    ///
    /// Panics if the index is out of bounds
    #[must_use]
    pub fn scalar_at(&self, index: usize) -> Option<Option<S>> {
        // Perform a single length check to avoid multiple bounds checks in large datasets
        let column_len = self.len();
        assert!(index < column_len, "Index out of bounds");

        // Optimize the NULL check for large datasets by avoiding unnecessary operations
        // Check if the value is NULL first to avoid unnecessary scalar conversion
        if let Some(presence) = self.presence {
            if !presence[index] {
                return Some(None); // This position contains a NULL
            }
        }

        // Get the non-NULL value only if needed
        self.values.scalar_at(index).map(Some)
    }

    /// Create a `NullableColumn` from an `OwnedNullableColumn`
    pub fn from_owned_nullable_column(
        owned_column: &'a OwnedNullableColumn<S>,
        alloc: &'a Bump,
    ) -> Self {
        let values = Column::from_owned_column(&owned_column.values, alloc);

        // Create the presence slice with the correct lifetime and immutability
        let presence = if let Some(p) = &owned_column.presence {
            // First copy the data into the bump allocator
            let bool_vec = p.as_slice();
            // Then explicitly create it as an immutable slice with the correct lifetime
            let slice_ref: &'a [bool] = alloc.alloc_slice_copy(bool_vec);
            Some(slice_ref)
        } else {
            None
        };

        Self { values, presence }
    }
}

impl<'a, S: Scalar> Column<'a, S> {
    /// Provides the column type associated with the column
    #[must_use]
    pub fn column_type(&self) -> ColumnType {
        match self {
            Self::Boolean(_) => ColumnType::Boolean,
            Self::Uint8(_) => ColumnType::Uint8,
            Self::TinyInt(_) => ColumnType::TinyInt,
            Self::SmallInt(_) => ColumnType::SmallInt,
            Self::Int(_) => ColumnType::Int,
            Self::BigInt(_) => ColumnType::BigInt,
            Self::VarChar(_) => ColumnType::VarChar,
            Self::Int128(_col) => ColumnType::Int128,
            Self::Scalar(_col) => ColumnType::Scalar,
            Self::Decimal75(precision, scale, _) => ColumnType::Decimal75(*precision, *scale),
            Self::TimestampTZ(time_unit, timezone, _) => {
                ColumnType::TimestampTZ(*time_unit, *timezone)
            }
            Self::VarBinary(..) => ColumnType::VarBinary,
        }
    }
    /// Returns the length of the column.
    /// # Panics
    /// this function requires that `col` and `scals` have the same length.
    #[must_use]
    pub fn len(&self) -> usize {
        match self {
            Self::Boolean(col) => col.len(),
            Self::Uint8(col) => col.len(),
            Self::TinyInt(col) => col.len(),
            Self::SmallInt(col) => col.len(),
            Self::Int(col) => col.len(),
            Self::BigInt(col) | Self::TimestampTZ(_, _, col) => col.len(),
            Self::VarChar((col, scals)) => {
                assert_eq!(col.len(), scals.len());
                col.len()
            }
            Self::VarBinary((col, scals)) => {
                assert_eq!(col.len(), scals.len());
                col.len()
            }
            Self::Int128(col) => col.len(),
            Self::Scalar(col) | Self::Decimal75(_, _, col) => col.len(),
        }
    }
    /// Returns `true` if the column has no elements.
    #[must_use]
    pub fn is_empty(&self) -> bool {
        self.len() == 0
    }

    /// Generate a constant column from a literal value with a given length
    pub fn from_literal_with_length(
        literal: &LiteralValue,
        length: usize,
        alloc: &'a Bump,
    ) -> Self {
        match literal {
            LiteralValue::Boolean(value) => {
                Column::Boolean(alloc.alloc_slice_fill_copy(length, *value))
            }
            LiteralValue::Uint8(value) => {
                Column::Uint8(alloc.alloc_slice_fill_copy(length, *value))
            }
            LiteralValue::TinyInt(value) => {
                Column::TinyInt(alloc.alloc_slice_fill_copy(length, *value))
            }
            LiteralValue::SmallInt(value) => {
                Column::SmallInt(alloc.alloc_slice_fill_copy(length, *value))
            }
            LiteralValue::Int(value) => Column::Int(alloc.alloc_slice_fill_copy(length, *value)),
            LiteralValue::BigInt(value) => {
                Column::BigInt(alloc.alloc_slice_fill_copy(length, *value))
            }
            LiteralValue::Int128(value) => {
                Column::Int128(alloc.alloc_slice_fill_copy(length, *value))
            }
            LiteralValue::Scalar(value) => {
                Column::Scalar(alloc.alloc_slice_fill_copy(length, (*value).into()))
            }
            LiteralValue::Decimal75(precision, scale, value) => Column::Decimal75(
                *precision,
                *scale,
                alloc.alloc_slice_fill_copy(length, value.into_scalar()),
            ),
            LiteralValue::TimeStampTZ(tu, tz, value) => {
                Column::TimestampTZ(*tu, *tz, alloc.alloc_slice_fill_copy(length, *value))
            }
            LiteralValue::VarChar(string) => Column::VarChar((
                alloc.alloc_slice_fill_with(length, |_| alloc.alloc_str(string) as &str),
                alloc.alloc_slice_fill_copy(length, S::from(string)),
            )),
            LiteralValue::VarBinary(bytes) => {
                // Convert the bytes to a slice of bytes references
                let bytes_slice = alloc
                    .alloc_slice_fill_with(length, |_| alloc.alloc_slice_copy(bytes) as &[_]);

                // Convert the bytes to scalars using from_byte_slice_via_hash
                let scalars =
                    alloc.alloc_slice_fill_copy(length, S::from_byte_slice_via_hash(bytes));

                Column::VarBinary((bytes_slice, scalars))
            }
        }
    }

    /// Generate a `Int128` `rho` column [0, 1, 2, ..., length - 1]
    pub fn rho(length: usize, alloc: &'a Bump) -> Self {
        let raw_rho = (0..length as i128).collect::<Vec<_>>();
        let rho = alloc.alloc_slice_copy(raw_rho.as_slice());
        Column::<S>::Int128(rho as &[_])
    }

    /// Convert an `OwnedColumn` to a `Column`
    pub fn from_owned_column(owned_column: &'a OwnedColumn<S>, alloc: &'a Bump) -> Self {
        match owned_column {
            OwnedColumn::Boolean(col) => Column::Boolean(col.as_slice()),
            OwnedColumn::Uint8(col) => Column::Uint8(col.as_slice()),
            OwnedColumn::TinyInt(col) => Column::TinyInt(col.as_slice()),
            OwnedColumn::SmallInt(col) => Column::SmallInt(col.as_slice()),
            OwnedColumn::Int(col) => Column::Int(col.as_slice()),
            OwnedColumn::BigInt(col) => Column::BigInt(col.as_slice()),
            OwnedColumn::Int128(col) => Column::Int128(col.as_slice()),
            OwnedColumn::Decimal75(precision, scale, col) => {
                Column::Decimal75(*precision, *scale, col.as_slice())
            }
            OwnedColumn::Scalar(col) => Column::Scalar(col.as_slice()),
            OwnedColumn::VarChar(col) => {
                let scalars = col.iter().map(S::from).collect::<Vec<_>>();
                let strs = col
                    .iter()
                    .map(|s| s.as_str() as &'a str)
                    .collect::<Vec<_>>();
                Column::VarChar((
                    alloc.alloc_slice_clone(strs.as_slice()),
                    alloc.alloc_slice_copy(scalars.as_slice()),
                ))
            }
            OwnedColumn::VarBinary(col) => {
                let scalars = col
                    .iter()
                    .map(|b| S::from_byte_slice_via_hash(b))
                    .collect::<Vec<_>>();
                let bytes = col.iter().map(|s| s as &'a [u8]).collect::<Vec<_>>();
                Column::VarBinary((
                    alloc.alloc_slice_clone(&bytes),
                    alloc.alloc_slice_copy(scalars.as_slice()),
                ))
            }
            OwnedColumn::TimestampTZ(tu, tz, col) => Column::TimestampTZ(*tu, *tz, col.as_slice()),
        }
    }

    /// Returns the column as a slice of booleans if it is a boolean column. Otherwise, returns None.
    pub(crate) fn as_boolean(&self) -> Option<&'a [bool]> {
        match self {
            Self::Boolean(col) => Some(col),
            _ => None,
        }
    }

    /// Returns the column as a slice of u8 if it is a uint8 column. Otherwise, returns None.
    pub(crate) fn as_uint8(&self) -> Option<&'a [u8]> {
        match self {
            Self::Uint8(col) => Some(col),
            _ => None,
        }
    }

    /// Returns the column as a slice of i8 if it is a tinyint column. Otherwise, returns None.
    pub(crate) fn as_tinyint(&self) -> Option<&'a [i8]> {
        match self {
            Self::TinyInt(col) => Some(col),
            _ => None,
        }
    }

    /// Returns the column as a slice of i16 if it is a smallint column. Otherwise, returns None.
    pub(crate) fn as_smallint(&self) -> Option<&'a [i16]> {
        match self {
            Self::SmallInt(col) => Some(col),
            _ => None,
        }
    }

    /// Returns the column as a slice of i32 if it is an int column. Otherwise, returns None.
    pub(crate) fn as_int(&self) -> Option<&'a [i32]> {
        match self {
            Self::Int(col) => Some(col),
            _ => None,
        }
    }

    /// Returns the column as a slice of i64 if it is a bigint column. Otherwise, returns None.
    pub(crate) fn as_bigint(&self) -> Option<&'a [i64]> {
        match self {
            Self::BigInt(col) => Some(col),
            _ => None,
        }
    }

    /// Returns the column as a slice of i128 if it is an int128 column. Otherwise, returns None.
    pub(crate) fn as_int128(&self) -> Option<&'a [i128]> {
        match self {
            Self::Int128(col) => Some(col),
            _ => None,
        }
    }

    /// Returns the column as a slice of scalars if it is a scalar column. Otherwise, returns None.
    pub(crate) fn as_scalar(&self) -> Option<&'a [S]> {
        match self {
            Self::Scalar(col) => Some(col),
            _ => None,
        }
    }

    /// Returns the column as a slice of scalars if it is a decimal75 column. Otherwise, returns None.
    pub(crate) fn as_decimal75(&self) -> Option<&'a [S]> {
        match self {
            Self::Decimal75(_, _, col) => Some(col),
            _ => None,
        }
    }

    /// Returns the column as a slice of strings and a slice of scalars if it is a varchar column. Otherwise, returns None.
    pub(crate) fn as_varchar(&self) -> Option<(&'a [&'a str], &'a [S])> {
        match self {
            Self::VarChar((col, scals)) => Some((col, scals)),
            _ => None,
        }
    }

    /// Returns the column as a slice of strings and a slice of scalars if it is a varchar column. Otherwise, returns None.
    pub(crate) fn as_varbinary(&self) -> Option<(&'a [&'a [u8]], &'a [S])> {
        match self {
            Self::VarBinary((col, scals)) => Some((col, scals)),
            _ => None,
        }
    }

    /// Returns the column as a slice of i64 if it is a timestamp column. Otherwise, returns None.
    pub(crate) fn as_timestamptz(&self) -> Option<&'a [i64]> {
        match self {
            Self::TimestampTZ(_, _, col) => Some(col),
            _ => None,
        }
    }

    /// Returns element at index as scalar
    ///
    /// Note that if index is out of bounds, this function will return None
    pub(crate) fn scalar_at(&self, index: usize) -> Option<S> {
        (index < self.len()).then_some(match self {
            Self::Boolean(col) => S::from(col[index]),
            Self::Uint8(col) => S::from(col[index]),
            Self::TinyInt(col) => S::from(col[index]),
            Self::SmallInt(col) => S::from(col[index]),
            Self::Int(col) => S::from(col[index]),
            Self::BigInt(col) | Self::TimestampTZ(_, _, col) => S::from(col[index]),
            Self::Int128(col) => S::from(col[index]),
            Self::Scalar(col) | Self::Decimal75(_, _, col) => col[index],
            Self::VarChar((_, scals)) | Self::VarBinary((_, scals)) => scals[index],
        })
    }

    /// Convert a column to a vector of Scalar values with scaling
    #[expect(clippy::missing_panics_doc)]
    pub(crate) fn to_scalar_with_scaling(self, scale: i8) -> Vec<S> {
        let scale_factor = S::pow10(u8::try_from(scale).expect("Upscale factor is nonnegative"));
        match self {
            Self::Boolean(col) => slice_cast_with(col, |b| S::from(b) * scale_factor),
            Self::Decimal75(_, _, col) => slice_cast_with(col, |s| *s * scale_factor),
            Self::VarChar((_, values)) => slice_cast_with(values, |s| *s * scale_factor),
            Self::VarBinary((_, values)) => slice_cast_with(values, |s| *s * scale_factor),
            Self::Uint8(col) => slice_cast_with(col, |i| S::from(i) * scale_factor),
            Self::TinyInt(col) => slice_cast_with(col, |i| S::from(i) * scale_factor),
            Self::SmallInt(col) => slice_cast_with(col, |i| S::from(i) * scale_factor),
            Self::Int(col) => slice_cast_with(col, |i| S::from(i) * scale_factor),
            Self::BigInt(col) => slice_cast_with(col, |i| S::from(i) * scale_factor),
            Self::Int128(col) => slice_cast_with(col, |i| S::from(i) * scale_factor),
            Self::Scalar(col) => slice_cast_with(col, |i| S::from(i) * scale_factor),
            Self::TimestampTZ(_, _, col) => slice_cast_with(col, |i| S::from(i) * scale_factor),
        }
    }
}

/// Represents the supported data types of a column in an in-memory,
/// column-oriented database.
///
/// See `<https://ignite.apache.org/docs/latest/sql-reference/data-types>` for
/// a description of the native types used by Apache Ignite.
#[derive(Eq, PartialEq, Debug, Clone, Hash, Serialize, Deserialize, Copy)]
#[cfg_attr(test, derive(proptest_derive::Arbitrary))]
pub enum ColumnType {
    /// Mapped to bool
    #[serde(alias = "BOOLEAN", alias = "boolean")]
    Boolean,
    /// Mapped to u8
    #[serde(alias = "UINT8", alias = "uint8")]
    Uint8,
    /// Mapped to i8
    #[serde(alias = "TINYINT", alias = "tinyint")]
    TinyInt,
    /// Mapped to i16
    #[serde(alias = "SMALLINT", alias = "smallint")]
    SmallInt,
    /// Mapped to i32
    #[serde(alias = "INT", alias = "int")]
    Int,
    /// Mapped to i64
    #[serde(alias = "BIGINT", alias = "bigint")]
    BigInt,
    /// Mapped to i128
    #[serde(rename = "Decimal", alias = "DECIMAL", alias = "decimal")]
    Int128,
    /// Mapped to String
    #[serde(alias = "VARCHAR", alias = "varchar")]
    VarChar,
    /// Mapped to i256
    #[serde(rename = "Decimal75", alias = "DECIMAL75", alias = "decimal75")]
    Decimal75(Precision, i8),
    /// Mapped to i64
    #[serde(alias = "TIMESTAMP", alias = "timestamp")]
    #[cfg_attr(test, proptest(skip))]
    TimestampTZ(PoSQLTimeUnit, PoSQLTimeZone),
    /// Mapped to `S`
    #[serde(alias = "SCALAR", alias = "scalar")]
    #[cfg_attr(test, proptest(skip))]
    Scalar,
    /// Mapped to [u8]
    #[serde(alias = "BINARY", alias = "BINARY")]
    VarBinary,
}

impl ColumnType {
    /// Returns true if this column is numeric and false otherwise
    #[must_use]
    pub fn is_numeric(&self) -> bool {
        matches!(
            self,
            ColumnType::Uint8
                | ColumnType::TinyInt
                | ColumnType::SmallInt
                | ColumnType::Int
                | ColumnType::BigInt
                | ColumnType::Int128
                | ColumnType::Scalar
                | ColumnType::Decimal75(_, _)
        )
    }

    /// Returns true if this column is an integer and false otherwise
    #[must_use]
    pub fn is_integer(&self) -> bool {
        matches!(
            self,
            ColumnType::Uint8
                | ColumnType::TinyInt
                | ColumnType::SmallInt
                | ColumnType::Int
                | ColumnType::BigInt
                | ColumnType::Int128
        )
    }

    /// Returns the floor of the sqrt of the negative min integer.
    /// Returns `None` if the type is not a signed integer.
    /// `sqrt_negative_min(NumericalType) = floor(sqrt(-NumericalType::MIN))`
    #[must_use]
    #[cfg_attr(not(test), expect(dead_code))]
    #[expect(clippy::trivially_copy_pass_by_ref)]
    fn sqrt_negative_min(&self) -> Option<u64> {
        match self {
            ColumnType::TinyInt => Some(11),
            ColumnType::SmallInt => Some(181),
            ColumnType::Int => Some(46_340),
            ColumnType::BigInt => Some(3_037_000_499),
            ColumnType::Int128 => Some(13_043_817_825_332_782_212),
            _ => None,
        }
    }

    /// Returns the number of bits in the integer type if it is an integer type. Otherwise, return None.
    fn to_integer_bits(self) -> Option<usize> {
        match self {
            ColumnType::Uint8 | ColumnType::TinyInt => Some(8),
            ColumnType::SmallInt => Some(16),
            ColumnType::Int => Some(32),
            ColumnType::BigInt => Some(64),
            ColumnType::Int128 => Some(128),
            _ => None,
        }
    }

    /// Returns the [`ColumnType`] of the signed integer type with the given number of bits if it is a valid integer type.
    ///
    /// Otherwise, return None.
    fn from_signed_integer_bits(bits: usize) -> Option<Self> {
        match bits {
            8 => Some(ColumnType::TinyInt),
            16 => Some(ColumnType::SmallInt),
            32 => Some(ColumnType::Int),
            64 => Some(ColumnType::BigInt),
            128 => Some(ColumnType::Int128),
            _ => None,
        }
    }

    /// Returns the [`ColumnType`] of the unsigned integer type with the given number of bits if it is a valid integer type.
    ///
    /// Otherwise, return None.
    fn from_unsigned_integer_bits(bits: usize) -> Option<Self> {
        match bits {
            8 => Some(ColumnType::Uint8),
            _ => None,
        }
    }

    /// Returns the larger integer type of two [`ColumnType`]s if they are both integers.
    ///
    /// If either of the columns is not an integer, return None.
    #[must_use]
    pub fn max_integer_type(&self, other: &Self) -> Option<Self> {
        // If either of the columns is not an integer, return None
        if !self.is_integer() || !other.is_integer() {
            return None;
        }
        self.to_integer_bits().and_then(|self_bits| {
            other
                .to_integer_bits()
                .and_then(|other_bits| Self::from_signed_integer_bits(self_bits.max(other_bits)))
        })
    }

    /// Returns the larger integer type of two [`ColumnType`]s if they are both integers.
    ///
    /// If either of the columns is not an integer, return None.
    #[must_use]
    pub fn max_unsigned_integer_type(&self, other: &Self) -> Option<Self> {
        // If either of the columns is not an integer, return None
        if !self.is_integer() || !other.is_integer() {
            return None;
        }
        self.to_integer_bits().and_then(|self_bits| {
            other
                .to_integer_bits()
                .and_then(|other_bits| Self::from_unsigned_integer_bits(self_bits.max(other_bits)))
        })
    }

    /// Returns the precision of a [`ColumnType`] if it is converted to a decimal wrapped in `Some()`. If it can not be converted to a decimal, return None.
    #[must_use]
    pub fn precision_value(&self) -> Option<u8> {
        match self {
            Self::Uint8 | Self::TinyInt => Some(3_u8),
            Self::SmallInt => Some(5_u8),
            Self::Int => Some(10_u8),
            Self::BigInt | Self::TimestampTZ(_, _) => Some(19_u8),
            Self::Int128 => Some(39_u8),
            Self::Decimal75(precision, _) => Some(precision.value()),
            // Scalars are not in database & are only used for typeless comparisons for testing so we return 0
            // so that they do not cause errors when used in comparisons.
            Self::Scalar => Some(0_u8),
            Self::Boolean | Self::VarChar | Self::VarBinary => None,
        }
    }
    /// Returns scale of a [`ColumnType`] if it is convertible to a decimal wrapped in `Some()`. Otherwise return None.
    #[must_use]
    pub fn scale(&self) -> Option<i8> {
        match self {
            Self::Decimal75(_, scale) => Some(*scale),
            Self::TinyInt
            | Self::Uint8
            | Self::SmallInt
            | Self::Int
            | Self::BigInt
            | Self::Int128
            | Self::Scalar => Some(0),
            Self::Boolean | Self::VarBinary | Self::VarChar => None,
            Self::TimestampTZ(tu, _) => match tu {
                PoSQLTimeUnit::Second => Some(0),
                PoSQLTimeUnit::Millisecond => Some(3),
                PoSQLTimeUnit::Microsecond => Some(6),
                PoSQLTimeUnit::Nanosecond => Some(9),
            },
        }
    }

    /// Returns the byte size of the column type.
    #[must_use]
    pub fn byte_size(&self) -> usize {
        match self {
            Self::Boolean => size_of::<bool>(),
            Self::Uint8 => size_of::<u8>(),
            Self::TinyInt => size_of::<i8>(),
            Self::SmallInt => size_of::<i16>(),
            Self::Int => size_of::<i32>(),
            Self::BigInt | Self::TimestampTZ(_, _) => size_of::<i64>(),
            Self::Int128 => size_of::<i128>(),
            Self::Scalar | Self::Decimal75(_, _) | Self::VarBinary | Self::VarChar => {
                size_of::<[u64; 4]>()
            }
        }
    }

    #[expect(clippy::cast_possible_truncation)]
    /// Returns the bit size of the column type.
    #[must_use]
    pub fn bit_size(&self) -> u32 {
        self.byte_size() as u32 * 8
    }

    /// Returns if the column type supports signed values.
    #[must_use]
    pub const fn is_signed(&self) -> bool {
        match self {
            Self::TinyInt
            | Self::SmallInt
            | Self::Int
            | Self::BigInt
            | Self::Int128
            | Self::TimestampTZ(_, _) => true,
            Self::Decimal75(_, _)
            | Self::Scalar
            | Self::VarBinary
            | Self::VarChar
            | Self::Boolean
            | Self::Uint8 => false,
        }
    }

    /// Returns if the column type supports signed values.
    #[must_use]
    pub fn min_scalar<S: Scalar>(&self) -> Option<S> {
        match self {
            ColumnType::TinyInt => Some(S::from(i8::MIN)),
            ColumnType::SmallInt => Some(S::from(i16::MIN)),
            ColumnType::Int => Some(S::from(i32::MIN)),
            ColumnType::BigInt => Some(S::from(i64::MIN)),
            ColumnType::Int128 => Some(S::from(i128::MIN)),
            _ => None,
        }
    }
}

/// Display the column type as a str name (in all caps)
impl Display for ColumnType {
    fn fmt(&self, f: &mut Formatter<'_>) -> fmt::Result {
        match self {
            ColumnType::Boolean => write!(f, "BOOLEAN"),
            ColumnType::Uint8 => write!(f, "UINT8"),
            ColumnType::TinyInt => write!(f, "TINYINT"),
            ColumnType::SmallInt => write!(f, "SMALLINT"),
            ColumnType::Int => write!(f, "INT"),
            ColumnType::BigInt => write!(f, "BIGINT"),
            ColumnType::Int128 => write!(f, "DECIMAL"),
            ColumnType::Decimal75(precision, scale) => {
                write!(
                    f,
                    "DECIMAL75(PRECISION: {:?}, SCALE: {scale})",
                    precision.value()
                )
            }
            ColumnType::VarChar => write!(f, "VARCHAR"),
            ColumnType::VarBinary => write!(f, "BINARY"),
            ColumnType::Scalar => write!(f, "SCALAR"),
            ColumnType::TimestampTZ(timeunit, timezone) => {
                write!(f, "TIMESTAMP(TIMEUNIT: {timeunit}, TIMEZONE: {timezone})")
            }
        }
    }
}

/// Reference of a SQL column
#[derive(Debug, PartialEq, Eq, Clone, Hash, Serialize, Deserialize)]
pub struct ColumnRef {
    column_id: Ident,
    table_ref: TableRef,
    column_type: ColumnType,
}

impl ColumnRef {
    /// Create a new `ColumnRef` from a table, column identifier and column type
    #[must_use]
    pub fn new(table_ref: TableRef, column_id: Ident, column_type: ColumnType) -> Self {
        Self {
            column_id,
            table_ref,
            column_type,
        }
    }

    /// Returns the table reference of this column
    #[must_use]
    pub fn table_ref(&self) -> TableRef {
        self.table_ref.clone()
    }

    /// Returns the column identifier of this column
    #[must_use]
    pub fn column_id(&self) -> Ident {
        self.column_id.clone()
    }

    /// Returns the column type of this column
    #[must_use]
    pub fn column_type(&self) -> &ColumnType {
        &self.column_type
    }
}

/// This type is used to represent the metadata
/// of a column in a table. Namely: it's name and type.
///
/// This is the analog of a `Field` in Apache Arrow.
#[derive(Debug, PartialEq, Eq, Clone, Hash, Serialize, Deserialize)]
pub struct ColumnField {
    name: Ident,
    data_type: ColumnType,
}

impl ColumnField {
    /// Create a new `ColumnField` from a name and a type
    #[must_use]
    pub fn new(name: Ident, data_type: ColumnType) -> ColumnField {
        ColumnField { name, data_type }
    }

    /// Returns the name of the column
    #[must_use]
    pub fn name(&self) -> Ident {
        self.name.clone()
    }

    /// Returns the type of the column
    #[must_use]
    pub fn data_type(&self) -> ColumnType {
        self.data_type
    }
}

#[cfg(test)]
mod tests {
    use super::*;
    use crate::{base::scalar::test_scalar::TestScalar, proof_primitive::dory::DoryScalar};
    use alloc::{string::String, vec};

    #[test]
    fn column_type_serializes_to_string() {
        let column_type = ColumnType::TimestampTZ(PoSQLTimeUnit::Second, PoSQLTimeZone::utc());
        let serialized = serde_json::to_string(&column_type).unwrap();
        assert_eq!(serialized, r#"{"TimestampTZ":["Second",{"offset":0}]}"#);

        let column_type = ColumnType::Boolean;
        let serialized = serde_json::to_string(&column_type).unwrap();
        assert_eq!(serialized, r#""Boolean""#);

        let column_type = ColumnType::TinyInt;
        let serialized = serde_json::to_string(&column_type).unwrap();
        assert_eq!(serialized, r#""TinyInt""#);

        let column_type = ColumnType::SmallInt;
        let serialized = serde_json::to_string(&column_type).unwrap();
        assert_eq!(serialized, r#""SmallInt""#);

        let column_type = ColumnType::Int;
        let serialized = serde_json::to_string(&column_type).unwrap();
        assert_eq!(serialized, r#""Int""#);

        let column_type = ColumnType::BigInt;
        let serialized = serde_json::to_string(&column_type).unwrap();
        assert_eq!(serialized, r#""BigInt""#);

        let column_type = ColumnType::Int128;
        let serialized = serde_json::to_string(&column_type).unwrap();
        assert_eq!(serialized, r#""Decimal""#);

        let column_type = ColumnType::VarChar;
        let serialized = serde_json::to_string(&column_type).unwrap();
        assert_eq!(serialized, r#""VarChar""#);

        let column_type = ColumnType::Scalar;
        let serialized = serde_json::to_string(&column_type).unwrap();
        assert_eq!(serialized, r#""Scalar""#);

        let column_type = ColumnType::Decimal75(Precision::new(1).unwrap(), 0);
        let serialized = serde_json::to_string(&column_type).unwrap();
        assert_eq!(serialized, r#"{"Decimal75":[1,0]}"#);
    }

    #[test]
    fn we_can_deserialize_columns_from_valid_strings() {
        let expected_column_type =
            ColumnType::TimestampTZ(PoSQLTimeUnit::Second, PoSQLTimeZone::utc());
        let deserialized: ColumnType =
            serde_json::from_str(r#"{"TimestampTZ":["Second",{"offset":0}]}"#).unwrap();
        assert_eq!(deserialized, expected_column_type);

        let expected_column_type = ColumnType::Boolean;
        let deserialized: ColumnType = serde_json::from_str(r#""Boolean""#).unwrap();
        assert_eq!(deserialized, expected_column_type);

        let expected_column_type = ColumnType::TinyInt;
        let deserialized: ColumnType = serde_json::from_str(r#""TinyInt""#).unwrap();
        assert_eq!(deserialized, expected_column_type);

        let expected_column_type = ColumnType::SmallInt;
        let deserialized: ColumnType = serde_json::from_str(r#""SmallInt""#).unwrap();
        assert_eq!(deserialized, expected_column_type);

        let expected_column_type = ColumnType::Int;
        let deserialized: ColumnType = serde_json::from_str(r#""Int""#).unwrap();
        assert_eq!(deserialized, expected_column_type);

        let expected_column_type = ColumnType::BigInt;
        let deserialized: ColumnType = serde_json::from_str(r#""BigInt""#).unwrap();
        assert_eq!(deserialized, expected_column_type);

        let expected_column_type = ColumnType::TinyInt;
        let deserialized: ColumnType = serde_json::from_str(r#""TINYINT""#).unwrap();
        assert_eq!(deserialized, expected_column_type);

        let expected_column_type = ColumnType::SmallInt;
        let deserialized: ColumnType = serde_json::from_str(r#""SMALLINT""#).unwrap();
        assert_eq!(deserialized, expected_column_type);

        let expected_column_type = ColumnType::Int128;
        let deserialized: ColumnType = serde_json::from_str(r#""DECIMAL""#).unwrap();
        assert_eq!(deserialized, expected_column_type);

        let expected_column_type = ColumnType::Int128;
        let deserialized: ColumnType = serde_json::from_str(r#""Decimal""#).unwrap();
        assert_eq!(deserialized, expected_column_type);

        let expected_column_type = ColumnType::VarChar;
        let deserialized: ColumnType = serde_json::from_str(r#""VarChar""#).unwrap();
        assert_eq!(deserialized, expected_column_type);

        let expected_column_type = ColumnType::Scalar;
        let deserialized: ColumnType = serde_json::from_str(r#""SCALAR""#).unwrap();
        assert_eq!(deserialized, expected_column_type);

        let expected_column_type = ColumnType::Decimal75(Precision::new(75).unwrap(), i8::MAX);
        let deserialized: ColumnType = serde_json::from_str(r#"{"Decimal75":[75, 127]}"#).unwrap();
        assert_eq!(deserialized, expected_column_type);

        let expected_column_type =
            ColumnType::Decimal75(Precision::new(u8::MIN + 1).unwrap(), i8::MIN);
        let deserialized: ColumnType = serde_json::from_str(r#"{"Decimal75":[1, -128]}"#).unwrap();
        assert_eq!(deserialized, expected_column_type);

        let expected_column_type = ColumnType::Decimal75(Precision::new(1).unwrap(), 0);
        let deserialized: ColumnType = serde_json::from_str(r#"{"Decimal75":[1, 0]}"#).unwrap();
        assert_eq!(deserialized, expected_column_type);
    }

    #[test]
    fn we_can_deserialize_columns_from_lowercase_or_uppercase_strings() {
        assert_eq!(
            serde_json::from_str::<ColumnType>(r#""boolean""#).unwrap(),
            ColumnType::Boolean
        );
        assert_eq!(
            serde_json::from_str::<ColumnType>(r#""BOOLEAN""#).unwrap(),
            ColumnType::Boolean
        );

        assert_eq!(
            serde_json::from_str::<ColumnType>(r#""bigint""#).unwrap(),
            ColumnType::BigInt
        );
        assert_eq!(
            serde_json::from_str::<ColumnType>(r#""BIGINT""#).unwrap(),
            ColumnType::BigInt
        );
        assert_eq!(
            serde_json::from_str::<ColumnType>(r#""TINYINT""#).unwrap(),
            ColumnType::TinyInt
        );
        assert_eq!(
            serde_json::from_str::<ColumnType>(r#""tinyint""#).unwrap(),
            ColumnType::TinyInt
        );
        assert_eq!(
            serde_json::from_str::<ColumnType>(r#""SMALLINT""#).unwrap(),
            ColumnType::SmallInt
        );
        assert_eq!(
            serde_json::from_str::<ColumnType>(r#""smallint""#).unwrap(),
            ColumnType::SmallInt
        );
        assert_eq!(
            serde_json::from_str::<ColumnType>(r#""int""#).unwrap(),
            ColumnType::Int
        );
        assert_eq!(
            serde_json::from_str::<ColumnType>(r#""INT""#).unwrap(),
            ColumnType::Int
        );
        assert_eq!(
            serde_json::from_str::<ColumnType>(r#""decimal""#).unwrap(),
            ColumnType::Int128
        );
        assert_eq!(
            serde_json::from_str::<ColumnType>(r#""DECIMAL""#).unwrap(),
            ColumnType::Int128
        );

        assert_eq!(
            serde_json::from_str::<ColumnType>(r#""VARCHAR""#).unwrap(),
            ColumnType::VarChar
        );
        assert_eq!(
            serde_json::from_str::<ColumnType>(r#""varchar""#).unwrap(),
            ColumnType::VarChar
        );

        assert_eq!(
            serde_json::from_str::<ColumnType>(r#""SCALAR""#).unwrap(),
            ColumnType::Scalar
        );
        assert_eq!(
            serde_json::from_str::<ColumnType>(r#""scalar""#).unwrap(),
            ColumnType::Scalar
        );
        assert_eq!(
            serde_json::from_str::<ColumnType>(r#"{"decimal75":[1,0]}"#).unwrap(),
            ColumnType::Decimal75(Precision::new(1).unwrap(), 0)
        );
        assert_eq!(
            serde_json::from_str::<ColumnType>(r#"{"DECIMAL75":[1,0]}"#).unwrap(),
            ColumnType::Decimal75(Precision::new(1).unwrap(), 0)
        );

        assert_eq!(
            serde_json::from_str::<ColumnType>(r#"{"decimal75":[10,5]}"#).unwrap(),
            ColumnType::Decimal75(Precision::new(10).unwrap(), 5)
        );

        assert_eq!(
            serde_json::from_str::<ColumnType>(r#"{"DECIMAL75":[1,-128]}"#).unwrap(),
            ColumnType::Decimal75(Precision::new(1).unwrap(), -128)
        );
    }

    #[test]
    fn we_cannot_deserialize_columns_from_invalid_strings() {
        let deserialized: Result<ColumnType, _> = serde_json::from_str(r#""BooLean""#);
        assert!(deserialized.is_err());

        let deserialized: Result<ColumnType, _> = serde_json::from_str(r#""Tinyint""#);
        assert!(deserialized.is_err());

        let deserialized: Result<ColumnType, _> = serde_json::from_str(r#""Smallint""#);
        assert!(deserialized.is_err());

        let deserialized: Result<ColumnType, _> = serde_json::from_str(r#""iNt""#);
        assert!(deserialized.is_err());

        let deserialized: Result<ColumnType, _> = serde_json::from_str(r#""Bigint""#);
        assert!(deserialized.is_err());

        let deserialized: Result<ColumnType, _> = serde_json::from_str(r#""DecImal""#);
        assert!(deserialized.is_err());

        let deserialized: Result<ColumnType, _> = serde_json::from_str(r#""DecImal75""#);
        assert!(deserialized.is_err());

        let deserialized: Result<ColumnType, _> =
            serde_json::from_str(r#"{"TimestampTZ":["Utc","Second"]}"#);
        assert!(deserialized.is_err());

        let deserialized: Result<ColumnType, _> = serde_json::from_str(r#""Varchar""#);
        assert!(deserialized.is_err());

        let deserialized: Result<ColumnType, _> = serde_json::from_str(r#""ScaLar""#);
        assert!(deserialized.is_err());
    }

    #[test]
    fn we_can_convert_columntype_to_json_string_and_back() {
        let boolean = ColumnType::Boolean;
        let boolean_json = serde_json::to_string(&boolean).unwrap();
        assert_eq!(boolean_json, "\"Boolean\"");
        assert_eq!(
            serde_json::from_str::<ColumnType>(&boolean_json).unwrap(),
            boolean
        );

        let tinyint = ColumnType::TinyInt;
        let tinyint_json = serde_json::to_string(&tinyint).unwrap();
        assert_eq!(tinyint_json, "\"TinyInt\"");
        assert_eq!(
            serde_json::from_str::<ColumnType>(&tinyint_json).unwrap(),
            tinyint
        );

        let smallint = ColumnType::SmallInt;
        let smallint_json = serde_json::to_string(&smallint).unwrap();
        assert_eq!(smallint_json, "\"SmallInt\"");
        assert_eq!(
            serde_json::from_str::<ColumnType>(&smallint_json).unwrap(),
            smallint
        );

        let int = ColumnType::Int;
        let int_json = serde_json::to_string(&int).unwrap();
        assert_eq!(int_json, "\"Int\"");
        assert_eq!(serde_json::from_str::<ColumnType>(&int_json).unwrap(), int);

        let bigint = ColumnType::BigInt;
        let bigint_json = serde_json::to_string(&bigint).unwrap();
        assert_eq!(bigint_json, "\"BigInt\"");
        assert_eq!(
            serde_json::from_str::<ColumnType>(&bigint_json).unwrap(),
            bigint
        );

        let int128 = ColumnType::Int128;
        let int128_json = serde_json::to_string(&int128).unwrap();
        assert_eq!(int128_json, "\"Decimal\"");
        assert_eq!(
            serde_json::from_str::<ColumnType>(&int128_json).unwrap(),
            int128
        );

        let varchar = ColumnType::VarChar;
        let varchar_json = serde_json::to_string(&varchar).unwrap();
        assert_eq!(varchar_json, "\"VarChar\"");
        assert_eq!(
            serde_json::from_str::<ColumnType>(&varchar_json).unwrap(),
            varchar
        );

        let scalar = ColumnType::Scalar;
        let scalar_json = serde_json::to_string(&scalar).unwrap();
        assert_eq!(scalar_json, "\"Scalar\"");
        assert_eq!(
            serde_json::from_str::<ColumnType>(&scalar_json).unwrap(),
            scalar
        );

        let decimal75 = ColumnType::Decimal75(Precision::new(75).unwrap(), 0);
        let decimal75_json = serde_json::to_string(&decimal75).unwrap();
        assert_eq!(decimal75_json, r#"{"Decimal75":[75,0]}"#);
        assert_eq!(
            serde_json::from_str::<ColumnType>(&decimal75_json).unwrap(),
            decimal75
        );
    }

    #[test]
    fn we_can_get_the_len_of_a_column() {
        let precision = 10;
        let scale = 2;

        let scalar_values = [
            TestScalar::from(1),
            TestScalar::from(2),
            TestScalar::from(3),
        ];

        // Test non-empty columns
        let column = Column::<DoryScalar>::Boolean(&[true, false, true]);
        assert_eq!(column.len(), 3);
        assert!(!column.is_empty());

        let column = Column::<DoryScalar>::TinyInt(&[1, 2, 3]);
        assert_eq!(column.len(), 3);
        assert!(!column.is_empty());

        let column = Column::<TestScalar>::SmallInt(&[1, 2, 3]);
        assert_eq!(column.len(), 3);
        assert!(!column.is_empty());

        let column = Column::<TestScalar>::Int(&[1, 2, 3]);
        assert_eq!(column.len(), 3);
        assert!(!column.is_empty());

        let column = Column::<TestScalar>::BigInt(&[1, 2, 3]);
        assert_eq!(column.len(), 3);
        assert!(!column.is_empty());

        let column = Column::VarChar((&["a", "b", "c"], &scalar_values));
        assert_eq!(column.len(), 3);
        assert!(!column.is_empty());

        let column = Column::<DoryScalar>::Int128(&[1, 2, 3]);
        assert_eq!(column.len(), 3);
        assert!(!column.is_empty());

        let column = Column::<TestScalar>::Scalar(&scalar_values);
        assert_eq!(column.len(), 3);
        assert!(!column.is_empty());

        let decimal_data = [
            TestScalar::from(1),
            TestScalar::from(2),
            TestScalar::from(3),
        ];

        let precision = Precision::new(precision).unwrap();
        let column = Column::Decimal75(precision, scale, &decimal_data);
        assert_eq!(column.len(), 3);
        assert!(!column.is_empty());

        // Test empty columns
        let column = Column::<DoryScalar>::Boolean(&[]);
        assert_eq!(column.len(), 0);
        assert!(column.is_empty());

        let column = Column::<DoryScalar>::TinyInt(&[]);
        assert_eq!(column.len(), 0);
        assert!(column.is_empty());

        let column = Column::<TestScalar>::SmallInt(&[]);
        assert_eq!(column.len(), 0);
        assert!(column.is_empty());

        let column = Column::<TestScalar>::Int(&[]);
        assert_eq!(column.len(), 0);
        assert!(column.is_empty());

        let column = Column::<TestScalar>::BigInt(&[]);
        assert_eq!(column.len(), 0);
        assert!(column.is_empty());

        let column = Column::<DoryScalar>::VarChar((&[], &[]));
        assert_eq!(column.len(), 0);
        assert!(column.is_empty());

        let column = Column::<TestScalar>::Int128(&[]);
        assert_eq!(column.len(), 0);
        assert!(column.is_empty());

        let column = Column::<DoryScalar>::Scalar(&[]);
        assert_eq!(column.len(), 0);
        assert!(column.is_empty());

        let column: Column<'_, TestScalar> = Column::Decimal75(precision, scale, &[]);
        assert_eq!(column.len(), 0);
        assert!(column.is_empty());
    }

    #[test]
    fn we_can_convert_owned_columns_to_columns_round_trip() {
        let alloc = Bump::new();
        // Integers
        let owned_col: OwnedColumn<TestScalar> = OwnedColumn::Int128(vec![1, 2, 3, 4, 5]);
        let col = Column::<TestScalar>::from_owned_column(&owned_col, &alloc);
        assert_eq!(col, Column::Int128(&[1, 2, 3, 4, 5]));
        let new_owned_col = (&col).into();
        assert_eq!(owned_col, new_owned_col);

        // Booleans
        let owned_col: OwnedColumn<TestScalar> =
            OwnedColumn::Boolean(vec![true, false, true, false, true]);
        let col = Column::<TestScalar>::from_owned_column(&owned_col, &alloc);
        assert_eq!(col, Column::Boolean(&[true, false, true, false, true]));
        let new_owned_col = (&col).into();
        assert_eq!(owned_col, new_owned_col);

        // Strings
        let strs = [
            "Space and Time",
            "Tér és Idő",
            "Пространство и время",
            "Spațiu și Timp",
            "Spazju u Ħin",
        ];
        let scalars = strs.iter().map(TestScalar::from).collect::<Vec<_>>();
        let owned_col = OwnedColumn::VarChar(
            strs.iter()
                .map(ToString::to_string)
                .collect::<Vec<String>>(),
        );
        let col = Column::<TestScalar>::from_owned_column(&owned_col, &alloc);
        assert_eq!(col, Column::VarChar((&strs, &scalars)));
        let new_owned_col = (&col).into();
        assert_eq!(owned_col, new_owned_col);

        // Decimals
        let scalars: Vec<TestScalar> = [1, 2, 3, 4, 5].iter().map(TestScalar::from).collect();
        let owned_col: OwnedColumn<TestScalar> =
            OwnedColumn::Decimal75(Precision::new(75).unwrap(), 127, scalars.clone());
        let col = Column::<TestScalar>::from_owned_column(&owned_col, &alloc);
        assert_eq!(
            col,
            Column::Decimal75(Precision::new(75).unwrap(), 127, &scalars)
        );
        let new_owned_col = (&col).into();
        assert_eq!(owned_col, new_owned_col);
    }

    #[test]
    fn we_can_get_the_data_size_of_a_column() {
        let column = Column::<DoryScalar>::Boolean(&[true, false, true]);
        assert_eq!(column.column_type().byte_size(), 1);
        assert_eq!(column.column_type().bit_size(), 8);

        let column = Column::<TestScalar>::TinyInt(&[1, 2, 3, 4]);
        assert_eq!(column.column_type().byte_size(), 1);
        assert_eq!(column.column_type().bit_size(), 8);

        let column = Column::<TestScalar>::SmallInt(&[1, 2, 3, 4]);
        assert_eq!(column.column_type().byte_size(), 2);
        assert_eq!(column.column_type().bit_size(), 16);

        let column = Column::<TestScalar>::Int(&[1, 2, 3]);
        assert_eq!(column.column_type().byte_size(), 4);
        assert_eq!(column.column_type().bit_size(), 32);

        let column = Column::<TestScalar>::BigInt(&[1]);
        assert_eq!(column.column_type().byte_size(), 8);
        assert_eq!(column.column_type().bit_size(), 64);

        let column = Column::<DoryScalar>::Int128(&[1, 2]);
        assert_eq!(column.column_type().byte_size(), 16);
        assert_eq!(column.column_type().bit_size(), 128);

        let scalar_values = [
            TestScalar::from(1),
            TestScalar::from(2),
            TestScalar::from(3),
        ];

        let column = Column::VarChar((&["a", "b", "c", "d", "e"], &scalar_values));
        assert_eq!(column.column_type().byte_size(), 32);
        assert_eq!(column.column_type().bit_size(), 256);

        let column = Column::<TestScalar>::Scalar(&scalar_values);
        assert_eq!(column.column_type().byte_size(), 32);
        assert_eq!(column.column_type().bit_size(), 256);

        let precision = 10;
        let scale = 2;
        let decimal_data = [
            TestScalar::from(1),
            TestScalar::from(2),
            TestScalar::from(3),
        ];

        let precision = Precision::new(precision).unwrap();
        let column = Column::Decimal75(precision, scale, &decimal_data);
        assert_eq!(column.column_type().byte_size(), 32);
        assert_eq!(column.column_type().bit_size(), 256);

        let column: Column<'_, DoryScalar> =
            Column::TimestampTZ(PoSQLTimeUnit::Second, PoSQLTimeZone::utc(), &[1, 2, 3]);
        assert_eq!(column.column_type().byte_size(), 8);
        assert_eq!(column.column_type().bit_size(), 64);
    }

    #[test]
    fn we_can_get_length_of_varbinary_column() {
        let raw_bytes: &[&[u8]] = &[b"foo", b"bar", b""];
        let scalars: Vec<TestScalar> = raw_bytes
            .iter()
            .map(|b| TestScalar::from_le_bytes_mod_order(b))
            .collect();

        let column = Column::VarBinary((raw_bytes, &scalars));
        assert_eq!(column.len(), 3);
        assert!(!column.is_empty());
        assert_eq!(column.column_type(), ColumnType::VarBinary);
    }

    #[test]
    fn we_can_convert_varbinary_owned_column_to_column_and_back() {
        use bumpalo::Bump;
        let alloc = Bump::new();

        let owned_varbinary = OwnedColumn::VarBinary(vec![b"abc".to_vec(), b"xyz".to_vec()]);

        let column = Column::<TestScalar>::from_owned_column(&owned_varbinary, &alloc);
        match column {
            Column::VarBinary((bytes, scalars)) => {
                assert_eq!(bytes.len(), 2);
                assert_eq!(scalars.len(), 2);
                assert_eq!(bytes[0], b"abc");
                assert_eq!(bytes[1], b"xyz");
            }
            _ => panic!("Expected VarBinary column"),
        }

        let round_trip_owned: OwnedColumn<TestScalar> = (&column).into();
        assert_eq!(owned_varbinary, round_trip_owned);
    }

    #[test]
    fn we_can_get_min_scalar() {
        assert_eq!(
            ColumnType::TinyInt.min_scalar(),
            Some(TestScalar::from(i8::MIN))
        );
        assert_eq!(
            ColumnType::SmallInt.min_scalar(),
            Some(TestScalar::from(i16::MIN))
        );
        assert_eq!(
            ColumnType::Int.min_scalar(),
            Some(TestScalar::from(i32::MIN))
        );
        assert_eq!(
            ColumnType::BigInt.min_scalar(),
            Some(TestScalar::from(i64::MIN))
        );
        assert_eq!(
            ColumnType::Int128.min_scalar(),
            Some(TestScalar::from(i128::MIN))
        );
        assert_eq!(ColumnType::Uint8.min_scalar::<TestScalar>(), None);
        assert_eq!(ColumnType::Scalar.min_scalar::<TestScalar>(), None);
        assert_eq!(ColumnType::Boolean.min_scalar::<TestScalar>(), None);
        assert_eq!(ColumnType::VarBinary.min_scalar::<TestScalar>(), None);
        assert_eq!(
            ColumnType::TimestampTZ(PoSQLTimeUnit::Second, PoSQLTimeZone::new(0))
                .min_scalar::<TestScalar>(),
            None
        );
        assert_eq!(
            ColumnType::Decimal75(Precision::new(1).unwrap(), 1).min_scalar::<TestScalar>(),
            None
        );
        assert_eq!(ColumnType::VarChar.min_scalar::<TestScalar>(), None);
    }

    #[test]
<<<<<<< HEAD
    fn we_can_create_nullable_column() {
        let bool_values = &[true, false, true];
        let column: Column<'_, TestScalar> = Column::Boolean(bool_values);

        let nullable_column = NullableColumn::new(column);
        assert_eq!(nullable_column.len(), 3);
        assert!(!nullable_column.is_empty());
        assert!(!nullable_column.is_nullable());

        for i in 0..3 {
            assert!(!nullable_column.is_null(i));
        }

        let presence = &[true, true, true];
        let nullable_column = NullableColumn::with_presence(column, Some(presence)).unwrap();
        assert_eq!(nullable_column.len(), 3);
        assert!(nullable_column.is_nullable());

        for i in 0..3 {
            assert!(!nullable_column.is_null(i));
        }

        let presence = &[true, false, true];
        let nullable_column = NullableColumn::with_presence(column, Some(presence)).unwrap();
        assert_eq!(nullable_column.len(), 3);
        assert!(nullable_column.is_nullable());

        assert!(!nullable_column.is_null(0));
        assert!(nullable_column.is_null(1));
        assert!(!nullable_column.is_null(2));
    }

    #[test]
    fn nullable_column_returns_error_if_presence_length_mismatch() {
        let bool_values = &[true, false, true];
        let column: Column<'_, TestScalar> = Column::Boolean(bool_values);

        let presence = &[true, false];
        let result = NullableColumn::with_presence(column, Some(presence));
        assert!(result.is_err());
        assert!(matches!(
            result.unwrap_err(),
            TableError::PresenceLengthMismatch
        ));
    }

    #[test]
    fn nullable_column_scalar_at_works_correctly() {
        let alloc = Bump::new();
        let scalar_values = [
            TestScalar::from(10),
            TestScalar::from(20),
            TestScalar::from(30),
        ];
        let column = Column::Scalar(&scalar_values);

        let nullable_column = NullableColumn::new(column);

        assert_eq!(
            nullable_column.scalar_at(0),
            Some(Some(TestScalar::from(10)))
        );
        assert_eq!(
            nullable_column.scalar_at(1),
            Some(Some(TestScalar::from(20)))
        );
        assert_eq!(
            nullable_column.scalar_at(2),
            Some(Some(TestScalar::from(30)))
        );

        let presence = alloc.alloc_slice_copy(&[true, false, true]);
        let nullable_column = NullableColumn::with_presence(column, Some(presence)).unwrap();

        assert_eq!(
            nullable_column.scalar_at(0),
            Some(Some(TestScalar::from(10)))
        );
        assert_eq!(nullable_column.scalar_at(1), Some(None));
        assert_eq!(
            nullable_column.scalar_at(2),
            Some(Some(TestScalar::from(30)))
        );
    }

    #[test]
    fn we_can_convert_owned_nullable_columns_to_nullable_columns() {
        let alloc = Bump::new();

        // Test with Boolean column
        let bool_values = vec![true, false, true];
        let owned_column: OwnedColumn<TestScalar> = OwnedColumn::Boolean(bool_values);
        let presence = Some(vec![true, false, true]);
        let owned_nullable_column =
            OwnedNullableColumn::with_presence(owned_column.clone(), presence).unwrap();

        let nullable_column =
            NullableColumn::from_owned_nullable_column(&owned_nullable_column, &alloc);

        assert_eq!(nullable_column.len(), 3);
        assert!(nullable_column.is_nullable());
        assert!(!nullable_column.is_null(0));
        assert!(nullable_column.is_null(1));
        assert!(!nullable_column.is_null(2));
    }

    #[test]
    fn we_can_create_owned_nullable_column() {
        let bool_values = vec![true, false, true];
        let owned_column: OwnedColumn<TestScalar> = OwnedColumn::Boolean(bool_values);

        let presence = Some(vec![true, true, true]);
        let nullable_column =
            OwnedNullableColumn::with_presence(owned_column.clone(), presence).unwrap();
        assert_eq!(nullable_column.len(), 3);
        assert!(!nullable_column.is_empty());
        assert!(nullable_column.is_nullable());

        for i in 0..3 {
            assert!(!nullable_column.is_null(i));
        }

        let presence = Some(vec![true, false, true]);
        let nullable_column = OwnedNullableColumn::with_presence(owned_column, presence).unwrap();
        assert_eq!(nullable_column.len(), 3);
        assert!(nullable_column.is_nullable());

        assert!(!nullable_column.is_null(0));
        assert!(nullable_column.is_null(1));
        assert!(!nullable_column.is_null(2));
    }

    #[test]
    fn nullable_column_column_type_works_correctly() {
        let bool_values = &[true, false, true];
        let bool_column: Column<'_, TestScalar> = Column::Boolean(bool_values);
        let nullable_bool_column = NullableColumn::new(bool_column);
        assert_eq!(nullable_bool_column.column_type(), ColumnType::Boolean);

        let int_values = &[10, 20, 30];
        let int_column: Column<'_, TestScalar> = Column::Int(int_values);
        let nullable_int_column = NullableColumn::new(int_column);
        assert_eq!(nullable_int_column.column_type(), ColumnType::Int);

        let scalar_values = &[
            TestScalar::from(10),
            TestScalar::from(20),
            TestScalar::from(30),
        ];
        let scalar_column: Column<'_, TestScalar> = Column::Scalar(scalar_values);
        let nullable_scalar_column = NullableColumn::new(scalar_column);
        assert_eq!(nullable_scalar_column.column_type(), ColumnType::Scalar);
    }

    #[test]
    fn nullable_column_is_nullable_works_correctly() {
        let bool_values = &[true, false, true];
        let column: Column<'_, TestScalar> = Column::Boolean(bool_values);
        let nullable_column = NullableColumn::new(column);
        assert!(!nullable_column.is_nullable());

        let presence = &[true, true, true];
        let nullable_column = NullableColumn::with_presence(column, Some(presence)).unwrap();
        assert!(nullable_column.is_nullable());

        let nullable_column = NullableColumn::with_presence(column, None).unwrap();
        assert!(!nullable_column.is_nullable());
    }

    #[test]
    fn nullable_column_is_null_edge_cases() {
        let alloc = Bump::new();
        let bool_values = &[true, false, true];
        let column: Column<'_, TestScalar> = Column::Boolean(bool_values);
        let presence = alloc.alloc_slice_copy(&[true, true, true]);
        let nullable_column = NullableColumn::with_presence(column, Some(presence)).unwrap();
        for i in 0..3 {
            assert!(!nullable_column.is_null(i));
        }

        let presence = alloc.alloc_slice_copy(&[false, false, false]);
        let nullable_column = NullableColumn::with_presence(column, Some(presence)).unwrap();
        for i in 0..3 {
            assert!(nullable_column.is_null(i));
        }

        let presence = alloc.alloc_slice_copy(&[false, true, false]);
        let nullable_column = NullableColumn::with_presence(column, Some(presence)).unwrap();
        assert!(nullable_column.is_null(0));
        assert!(!nullable_column.is_null(1));
        assert!(nullable_column.is_null(2));

        let nullable_column = NullableColumn::new(column);
        for i in 0..3 {
            assert!(!nullable_column.is_null(i));
        }
    }

    #[test]
    #[should_panic(expected = "Index out of bounds")]
    fn nullable_column_is_null_panics_on_out_of_bounds() {
        let bool_values = &[true, false, true];
        let column: Column<'_, TestScalar> = Column::Boolean(bool_values);
        let nullable_column = NullableColumn::new(column);

        // This should panic
        let _ = nullable_column.is_null(3);
    }

    #[test]
    fn nullable_column_scalar_at_with_different_column_types() {
        let alloc = Bump::new();
        let bool_values = &[true, false, true];
        let bool_column: Column<'_, TestScalar> = Column::Boolean(bool_values);
        let presence = alloc.alloc_slice_copy(&[true, false, true]);
        let nullable_bool_column =
            NullableColumn::with_presence(bool_column, Some(presence)).unwrap();

        assert_eq!(
            nullable_bool_column.scalar_at(0),
            Some(Some(TestScalar::from(1)))
        );
        assert_eq!(nullable_bool_column.scalar_at(1), Some(None));
        assert_eq!(
            nullable_bool_column.scalar_at(2),
            Some(Some(TestScalar::from(1)))
        );

        let int_values = &[10, 20, 30];
        let int_column: Column<'_, TestScalar> = Column::Int(int_values);
        let presence = alloc.alloc_slice_copy(&[true, false, true]);
        let nullable_int_column =
            NullableColumn::with_presence(int_column, Some(presence)).unwrap();

        assert_eq!(
            nullable_int_column.scalar_at(0),
            Some(Some(TestScalar::from(10)))
        );
        assert_eq!(nullable_int_column.scalar_at(1), Some(None));
        assert_eq!(
            nullable_int_column.scalar_at(2),
            Some(Some(TestScalar::from(30)))
        );

        let str_values = &["hello", "world", "test"];
        let hash_values = &[
            TestScalar::from(1),
            TestScalar::from(2),
            TestScalar::from(3),
        ];
        let varchar_column: Column<'_, TestScalar> = Column::VarChar((str_values, hash_values));
        let presence = alloc.alloc_slice_copy(&[true, false, true]);
        let nullable_varchar_column =
            NullableColumn::with_presence(varchar_column, Some(presence)).unwrap();

        assert_eq!(
            nullable_varchar_column.scalar_at(0),
            Some(Some(TestScalar::from(1)))
        );
        assert_eq!(nullable_varchar_column.scalar_at(1), Some(None));
        assert_eq!(
            nullable_varchar_column.scalar_at(2),
            Some(Some(TestScalar::from(3)))
        );
    }

    #[test]
    #[should_panic(expected = "Index out of bounds")]
    fn nullable_column_scalar_at_panics_on_out_of_bounds() {
        let scalar_values = &[
            TestScalar::from(10),
            TestScalar::from(20),
            TestScalar::from(30),
        ];
        let column = Column::Scalar(scalar_values);
        let nullable_column = NullableColumn::new(column);

        // This should panic
        let _ = nullable_column.scalar_at(3);
    }

    #[test]
    fn nullable_column_with_presence_various_scenarios() {
        let bool_values = &[true, false, true];
        let column: Column<'_, TestScalar> = Column::Boolean(bool_values);
        let result = NullableColumn::with_presence(column, None);
        assert!(result.is_ok());
        let nullable_column = result.unwrap();
        assert!(!nullable_column.is_nullable());

        let presence = &[true, true, true];
        let result = NullableColumn::with_presence(column, Some(presence));
        assert!(result.is_ok());
        let nullable_column = result.unwrap();
        assert!(nullable_column.is_nullable());

        let presence = &[true, false];
        let result = NullableColumn::with_presence(column, Some(presence));
        assert!(result.is_err());
        assert!(matches!(
            result.unwrap_err(),
            TableError::PresenceLengthMismatch
        ));

        let presence = &[true, false, true, false];
        let result = NullableColumn::with_presence(column, Some(presence));
        assert!(result.is_err());
        assert!(matches!(
            result.unwrap_err(),
            TableError::PresenceLengthMismatch
        ));
    }

    #[test]
    fn nullable_column_from_owned_nullable_columns_to_nullable_columns() {
        let alloc = Bump::new();
        let bool_values = vec![true, false, true];
        let owned_column: OwnedColumn<TestScalar> = OwnedColumn::Boolean(bool_values);
        let presence = Some(vec![true, false, true]);
        let owned_nullable_column =
            OwnedNullableColumn::with_presence(owned_column, presence).unwrap();

        let nullable_column =
            NullableColumn::from_owned_nullable_column(&owned_nullable_column, &alloc);
        assert_eq!(nullable_column.len(), 3);
        assert!(nullable_column.is_nullable());
        assert!(!nullable_column.is_null(0));
        assert!(nullable_column.is_null(1));
        assert!(!nullable_column.is_null(2));

        let int_values = vec![10, 20, 30];
        let owned_column: OwnedColumn<TestScalar> = OwnedColumn::Int(int_values);
        let presence = Some(vec![false, true, false]);
        let owned_nullable_column =
            OwnedNullableColumn::with_presence(owned_column, presence).unwrap();

        let nullable_column =
            NullableColumn::from_owned_nullable_column(&owned_nullable_column, &alloc);
        assert_eq!(nullable_column.len(), 3);
        assert!(nullable_column.is_nullable());
        assert!(nullable_column.is_null(0));
        assert!(!nullable_column.is_null(1));
        assert!(nullable_column.is_null(2));

        let scalar_values = vec![
            TestScalar::from(10),
            TestScalar::from(20),
            TestScalar::from(30),
        ];
        let owned_column: OwnedColumn<TestScalar> = OwnedColumn::Scalar(scalar_values);
        let owned_nullable_column = OwnedNullableColumn::new(owned_column);

        let nullable_column =
            NullableColumn::from_owned_nullable_column(&owned_nullable_column, &alloc);
        assert_eq!(nullable_column.len(), 3);
        assert!(!nullable_column.is_nullable());
        for i in 0..3 {
            assert!(!nullable_column.is_null(i));
        }
    }

    #[test]
    fn nullable_column_empty_works_correctly() {
        let empty_bool_values: &[bool] = &[];
        let empty_column: Column<'_, TestScalar> = Column::Boolean(empty_bool_values);

        let nullable_column = NullableColumn::new(empty_column);
        assert_eq!(nullable_column.len(), 0);
        assert!(nullable_column.is_empty());

        let empty_presence: &[bool] = &[];
        let result = NullableColumn::with_presence(empty_column, Some(empty_presence));
        assert!(result.is_ok());
        let nullable_column = result.unwrap();
        assert_eq!(nullable_column.len(), 0);
        assert!(nullable_column.is_empty());
        assert!(nullable_column.is_nullable());
=======
    fn we_can_get_sqrt_negative_min() {
        for column_type in [
            ColumnType::TinyInt,
            ColumnType::SmallInt,
            ColumnType::Int,
            ColumnType::BigInt,
            ColumnType::Int128,
        ] {
            let floor = TestScalar::from(column_type.sqrt_negative_min().unwrap());
            let ceiling = floor + TestScalar::ONE;
            let floor_squared = floor * floor;
            let ceiling_squared = ceiling * ceiling;
            let negative_min_scalar = -column_type.min_scalar::<TestScalar>().unwrap();
            assert!(floor_squared <= negative_min_scalar);
            assert!(negative_min_scalar < ceiling_squared);
        }
        for column_type in [
            ColumnType::Uint8,
            ColumnType::Scalar,
            ColumnType::Boolean,
            ColumnType::VarBinary,
            ColumnType::TimestampTZ(PoSQLTimeUnit::Second, PoSQLTimeZone::new(1)),
            ColumnType::Decimal75(Precision::new(1).unwrap(), 1),
            ColumnType::VarChar,
        ] {
            assert_eq!(column_type.sqrt_negative_min(), None);
        }
>>>>>>> a414a2bc
    }
}<|MERGE_RESOLUTION|>--- conflicted
+++ resolved
@@ -1423,7 +1423,6 @@
     }
 
     #[test]
-<<<<<<< HEAD
     fn we_can_create_nullable_column() {
         let bool_values = &[true, false, true];
         let column: Column<'_, TestScalar> = Column::Boolean(bool_values);
@@ -1801,34 +1800,5 @@
         assert_eq!(nullable_column.len(), 0);
         assert!(nullable_column.is_empty());
         assert!(nullable_column.is_nullable());
-=======
-    fn we_can_get_sqrt_negative_min() {
-        for column_type in [
-            ColumnType::TinyInt,
-            ColumnType::SmallInt,
-            ColumnType::Int,
-            ColumnType::BigInt,
-            ColumnType::Int128,
-        ] {
-            let floor = TestScalar::from(column_type.sqrt_negative_min().unwrap());
-            let ceiling = floor + TestScalar::ONE;
-            let floor_squared = floor * floor;
-            let ceiling_squared = ceiling * ceiling;
-            let negative_min_scalar = -column_type.min_scalar::<TestScalar>().unwrap();
-            assert!(floor_squared <= negative_min_scalar);
-            assert!(negative_min_scalar < ceiling_squared);
-        }
-        for column_type in [
-            ColumnType::Uint8,
-            ColumnType::Scalar,
-            ColumnType::Boolean,
-            ColumnType::VarBinary,
-            ColumnType::TimestampTZ(PoSQLTimeUnit::Second, PoSQLTimeZone::new(1)),
-            ColumnType::Decimal75(Precision::new(1).unwrap(), 1),
-            ColumnType::VarChar,
-        ] {
-            assert_eq!(column_type.sqrt_negative_min(), None);
-        }
->>>>>>> a414a2bc
     }
 }